defaults:
  - default
  - _self_

num_epochs: 1000
experiment_name: "deep_tube_learning"

dataset:
  _target_: deep_tube_learning.datasets.ScalarHorizonTubeDataset.from_wandb
  wandb_experiment: "simple_th5vjt7z"
<<<<<<< HEAD
  H: 5
=======
  H_fwd: 50
  H_rev: 10
>>>>>>> 8e8e916d
loss:
  _target_: deep_tube_learning.losses.VectorTubeLoss
  alpha: 0.9

lr_scheduler:
  step_size: 1000
  gamma: 0.75

model:
  _target_: deep_tube_learning.models.MLP
  _partial_: true
<<<<<<< HEAD
  num_units: 32
=======
  num_units: 128
>>>>>>> 8e8e916d
  num_layers: 2
  activation:
    _target_: torch.nn.Softplus
    beta: 5

model_evaluation:
  _target_: deep_tube_learning.utils.evaluate_scalar_tube_oneshot
  _partial_: true<|MERGE_RESOLUTION|>--- conflicted
+++ resolved
@@ -8,12 +8,8 @@
 dataset:
   _target_: deep_tube_learning.datasets.ScalarHorizonTubeDataset.from_wandb
   wandb_experiment: "simple_th5vjt7z"
-<<<<<<< HEAD
-  H: 5
-=======
   H_fwd: 50
   H_rev: 10
->>>>>>> 8e8e916d
 loss:
   _target_: deep_tube_learning.losses.VectorTubeLoss
   alpha: 0.9
@@ -25,11 +21,7 @@
 model:
   _target_: deep_tube_learning.models.MLP
   _partial_: true
-<<<<<<< HEAD
-  num_units: 32
-=======
   num_units: 128
->>>>>>> 8e8e916d
   num_layers: 2
   activation:
     _target_: torch.nn.Softplus
